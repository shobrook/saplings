--- conflicted
+++ resolved
@@ -1,14 +1,4 @@
-<<<<<<< HEAD
-<div align="center">
-   <img alt="TreeAct" src="./treeact.png" width="308">
-</div>
-
-<div align="center">
-   <h1>Saplings</h1>
-</div>
-=======
 # TreeAct
->>>>>>> 235e4b5f
 
 **Build smarter agents using tree search.**
 
